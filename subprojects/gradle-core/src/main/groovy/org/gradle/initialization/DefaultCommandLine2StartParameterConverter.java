--- conflicted
+++ resolved
@@ -64,70 +64,10 @@
     private static final String EXCLUDE_TASK = "x";
     private static final String HELP = "h";
     private static final String GUI = "gui";
-<<<<<<< HEAD
-    private static final String ALL = "all";
+    private static final String PROFILE = "profile";
     private static final String FOREGROUND = "foreground";
     private static final String NO_DAEMON = "no-daemon";
     private static final String STOP_DAEMON = "stop";
-
-    private final OptionParser parser = new OptionParser() {
-        {
-            acceptsAll(WrapUtil.toList(NO_SEARCH_UPWARDS, "no-search-upward"), String.format(
-                    "Don't search in parent folders for a %s file.", Settings.DEFAULT_SETTINGS_FILE));
-            acceptsAll(WrapUtil.toList(CACHE, "cache"),
-                    "Specifies how compiled build scripts should be cached. Possible values are: 'rebuild' and 'on'. Default value is 'on'")
-                    .withRequiredArg().ofType(String.class);
-            acceptsAll(WrapUtil.toList(VERSION, "version"), "Print version info.");
-            acceptsAll(WrapUtil.toList(DEBUG, "debug"), "Log in debug mode (includes normal stacktrace).");
-            acceptsAll(WrapUtil.toList(QUIET, "quiet"), "Log errors only.");
-            acceptsAll(WrapUtil.toList(DRY_RUN, "dry-run"), "Runs the builds with all task actions disabled.");
-            acceptsAll(WrapUtil.toList(INFO, "info"), "Set log level to info.");
-            acceptsAll(WrapUtil.toList(STACKTRACE, "stacktrace"),
-                    "Print out the stacktrace also for user exceptions (e.g. compile error).");
-            acceptsAll(WrapUtil.toList(FULL_STACKTRACE, "full-stacktrace"),
-                    "Print out the full (very verbose) stacktrace for any exceptions.");
-            acceptsAll(WrapUtil.toList(TASKS, "tasks"), "Show list of available tasks.").
-                    withOptionalArg().ofType(String.class);
-            acceptsAll(WrapUtil.toList(ALL), "Show additional details in the task listing.");
-            acceptsAll(WrapUtil.toList(PROPERTIES, "properties"), "Show list of all available project properties.").
-                    withOptionalArg().ofType(String.class);
-            acceptsAll(WrapUtil.toList(DEPENDENCIES, "dependencies"), "Show list of all project dependencies.").
-                    withOptionalArg().ofType(String.class);
-            acceptsAll(WrapUtil.toList(GUI), "Launches a GUI application");
-            acceptsAll(WrapUtil.toList(PROJECT_DIR, "project-dir"),
-                    "Specifies the start directory for Gradle. Defaults to current directory.").withRequiredArg()
-                    .ofType(String.class);
-            acceptsAll(WrapUtil.toList(GRADLE_USER_HOME, "gradle-user-home"),
-                    "Specifies the gradle user home directory.").withRequiredArg().ofType(String.class);
-            acceptsAll(WrapUtil.toList(INIT_SCRIPT, "init-script"), "Specifies an initialization script.")
-                    .withRequiredArg().ofType(String.class);
-            acceptsAll(WrapUtil.toList(SETTINGS_FILE, "settings-file"), "Specifies the settings file.")
-                    .withRequiredArg().ofType(String.class);
-            acceptsAll(WrapUtil.toList(BUILD_FILE, "build-file"), "Specifies the build file.").withRequiredArg().ofType(
-                    String.class);
-            acceptsAll(WrapUtil.toList(SYSTEM_PROP, "system-prop"),
-                    "Set system property of the JVM (e.g. -Dmyprop=myvalue).").withRequiredArg().ofType(String.class);
-            acceptsAll(WrapUtil.toList(PROJECT_PROP, "project-prop"),
-                    "Set project property for the build script (e.g. -Pmyprop=myvalue).").withRequiredArg().ofType(
-                    String.class);
-            acceptsAll(WrapUtil.toList(EMBEDDED_SCRIPT, "embedded"), "Specify an embedded build script.")
-                    .withRequiredArg().ofType(String.class);
-            acceptsAll(WrapUtil.toList(PROJECT_DEPENDENCY_TASK_NAMES, "dep-tasks"),
-                    "Specify additional tasks for building project dependencies.").withRequiredArg().ofType(
-                    String.class);
-            acceptsAll(WrapUtil.toList(NO_PROJECT_DEPENDENCY_REBUILD, "no-rebuild"),
-                    "Do not rebuild project dependencies.");
-            acceptsAll(WrapUtil.toList(NO_OPT), "Ignore any task optimization.");
-            acceptsAll(WrapUtil.toList(EXCLUDE_TASK, "exclude-task"), "Specify a task to be excluded from execution.")
-                    .withRequiredArg().ofType(String.class);
-            acceptsAll(WrapUtil.toList(NO_COLOR), "Do not use color in the console output.");
-            acceptsAll(WrapUtil.toList(HELP, "?", "help"), "Shows this help message");
-            acceptsAll(WrapUtil.toList(FOREGROUND), "Runs the Gradle daemon in the foreground.");
-            acceptsAll(WrapUtil.toList(NO_DAEMON), "Does not use the Gradle daemon.");
-            acceptsAll(WrapUtil.toList(STOP_DAEMON), "Stops the Gradle daemon, if running.");
-        }};
-=======
-    private static final String PROFILE = "profile";
 
     private final CommandLineParser parser = new CommandLineParser() {{
         allowMixedSubcommandsAndOptions();
@@ -159,9 +99,11 @@
         option(NO_COLOR).hasDescription("Do not use color in the console output.");
         option(PROFILE).hasDescription("Profiles build execution time and generates a report in the <build_dir>/reports/profile directory.");
         option(HELP, "?", "help").hasDescription("Shows this help message");
+        option(FOREGROUND).hasDescription("Runs the Gradle daemon in the foreground.");
+        option(NO_DAEMON).hasDescription("Does not use the Gradle daemon.");
+        option(STOP_DAEMON).hasDescription("Stops the Gradle daemon, if running.");
     }};
->>>>>>> ce06dcc0
-
+    
     private static BiMap<String, LogLevel> logLevelMap = HashBiMap.create();
     private static BiMap<String, StartParameter.ShowStacktrace> showStacktraceMap = HashBiMap.create();
 
@@ -202,13 +144,13 @@
         if (options.hasOption(GUI)) {
             startParameter.setLaunchGUI(true);
         }
-        if (options.has(FOREGROUND)) {
+        if (options.hasOption(FOREGROUND)) {
             startParameter.setForeground(true);
         }
-        if (options.has(NO_DAEMON)) {
+        if (options.hasOption(NO_DAEMON)) {
             startParameter.setNoDaemon(true);
         }
-        if (options.has(STOP_DAEMON)) {
+        if (options.hasOption(STOP_DAEMON)) {
             startParameter.setStopDaemon(true);
         }
 
