## New and noteworthy

Here are the new features introduced in this Gradle release.

<!--
IMPORTANT: if this is a patch release, ensure that a prominent link is included in the foreword to all releases of the same minor stream.
Add-->

### Public type for representing lazily evaluated properties

Because Gradle's build lifecycle clearly distinguishes between configuration phase and execution phase the evaluation of property
 values has to be deferred under certain conditions to properly capture end user input. A typical use case is the mapping of
 extension properties to custom task properties as part of a plugin implementation. In the past, many plugin developers were forced to solve evaluation order problems by using the concept of convention mapping, an internal API in Gradle subject to change.

<<<<<<< HEAD
This release of Gradle introduces a mutable type to the public API representing a property with state. The relevant interface is called [`PropertyState`](javadoc/org/gradle/api/provider/PropertyState.html). An instance of this type can be created through the method [`Project.property(Class)`](javadoc/org/gradle/api/Project.html#property-java.lang.Class-).
=======
Without any extra configuration, your build will use a local directory in your `GRADLE_USER_HOME` to store task outputs.
To take this to another level, you can configure your build to pull task outputs from a build cache _shared with your team_.
You can [configure nginx](userguide/build_cache.html#sec:build_cache_setup_http_backend) to act as a shared build cache.
A scalable, highly-available build cache backend is coming soon in [Gradle Enterprise](https://gradle.com/enterprise).

We provide a [recommended configuration](userguide/build_cache.html#sec:build_cache_configure) that uses your continuous integration builds to populate a shared build cache and allows all developers to pull from that build cache.
Our recommended configuration does not directly share task outputs among developer builds.
>>>>>>> b762622a

The following example demonstrates how to use the property state API to map an extension property to a custom task property without
running into evaluation ordering issues:

    apply plugin: GreetingPlugin

    greeting {
        message = 'Hi from Gradle'
        outputFiles = files('a.txt', 'b.txt')
    }

    class GreetingPlugin implements Plugin<Project> {
        void apply(Project project) {
            // Add the 'greeting' extension object
            def extension = project.extensions.create('greeting', GreetingPluginExtension, project)
            // Add a task that uses the configuration
            project.tasks.create('hello', Greeting) {
                message = extension.messageProvider
                outputFiles = extension.outputFiles
            }
        }
    }

    class GreetingPluginExtension {
        final PropertyState<String> message
        final ConfigurableFileCollection outputFiles

        GreetingPluginExtension(Project project) {
            message = project.property(String)
            setMessage('Hello from GreetingPlugin')
            outputFiles = project.files()
        }

        String getMessage() {
            message.get()
        }

        Provider<String> getMessageProvider() {
            message
        }

        void setMessage(String message) {
            this.message.set(message)
        }

        FileCollection getOutputFiles() {
            outputFiles
        }

        void setOutputFiles(FileCollection outputFiles) {
            this.outputFiles.setFrom(outputFiles)
        }
    }

    class Greeting extends DefaultTask {
        final PropertyState<String> message = project.property(String)
        final ConfigurableFileCollection outputFiles = project.files()

        @Input
        String getMessage() {
            message.get()
        }

        void setMessage(String message) {
            this.message.set(message)
        }

        void setMessage(Provider<String> message) {
            this.message.set(message)
        }

        FileCollection getOutputFiles() {
            outputFiles
        }

        void setOutputFiles(FileCollection outputFiles) {
            this.outputFiles.setFrom(outputFiles)
        }

        @TaskAction
        void printMessage() {
            getOutputFiles().each {
                it.text = getMessage()
            }
        }
    }

### Default Zinc compiler upgraded from 0.3.7 to 0.3.13
This will take advantage of performance optimizations in the latest [Zinc](https://github.com/typesafehub/zinc) releases.

<!--
### Example new and noteworthy
-->

## Promoted features

Promoted features are features that were incubating in previous versions of Gradle but are now supported and subject to backwards compatibility.
See the User guide section on the “[Feature Lifecycle](userguide/feature_lifecycle.html)” for more information.

The following are the features that have been promoted in this Gradle release.

<!--
### Example promoted
-->

## Fixed issues

## Deprecations

Features that have become superseded or irrelevant due to the natural evolution of Gradle become *deprecated*, and scheduled to be removed
in the next major Gradle version (Gradle 4.0). See the User guide section on the “[Feature Lifecycle](userguide/feature_lifecycle.html)” for more information.

The following are the newly deprecated items in this Gradle release. If you have concerns about a deprecation, please raise it via the [Gradle Forums](https://discuss.gradle.org).

<!--
### Example deprecation
-->

## Potential breaking changes

<!--
### Example breaking change
-->

### Changes to previously deprecated APIs

- The `JacocoPluginExtension` methods `getLogger()`, `setLogger(Logger)` are removed.
- The `JacocoTaskExtension` methods `getClassDumpFile()`, `setClassDumpFile(File)`, `getAgent()` and `setAgent(JacocoAgentJar)` are removed.
- Removed constructor `AccessRule(Object, Object)`.
- Removed constructor `ProjectDependency(String, String)` and the methods `getGradlePath()`, `setGradlePath(String)`.
- Removed constructor `WbDependentModule(Object)`.
- Removed constructor `WbProperty(Object)`.
- Removed constructor `WbResource(Object)`.
- Removed constructor `JarDirectory(Object, Object)`.
- Removed constructor `Jdk(Object, Object, Object, Object)`.
- Removed constructor `ModuleDependency(Object, Object)`.
- Moved classes `RhinoWorkerHandleFactory` and `RhinoWorkerUtils` into internal package.
- Removed `RhinoWorker`.
- Removed constructor `EarPluginConvention(Instantiator)`.

The deprecated `jetty` plugin has been removed. We recommend using the [Gretty plugin](https://github.com/akhikhl/gretty) for developing Java web applications.

## External contributions

We would like to thank the following community members for making contributions to this release of Gradle.

- [Ion Alberdi](https://github.com/yetanotherion) - Fix lazy evaluation of parent/grand-parent pom's properties ([gradle/gradle#1192](https://github.com/gradle/gradle/pull/1192))
- [Guillaume Delente](https://github.com/GuillaumeDelente) - Fix typo in user guide ([gradle/gradle#1562](https://github.com/gradle/gradle/pull/1562))
- [Guillaume Le Floch](https://github.com/glefloch) - Support of compileOnly scope in buildInit plugin ([gradle/gradle#1536](https://github.com/gradle/gradle/pull/1536))
- [Eitan Adler](https://github.com/grimreaper) - Remove some some duplicated words from documentation ([gradle/gradle#1513](https://github.com/gradle/gradle/pull/1513))
- [Eitan Adler](https://github.com/grimreaper) - Remove extraneous letter in documentation ([gradle/gradle#1459](https://github.com/gradle/gradle/pull/1459))
- [Pierre Noel](https://github.com/petersg83) - Add missing comma in `FileReferenceFactory.toString()` ([gradle/gradle#1440](https://github.com/gradle/gradle/pull/1440))
- [Hugo Bijmans](https://github.com/HugooB) - Fixed some typos and spelling in the JavaPlugin user guide ([gradle/gradle#1514](https://github.com/gradle/gradle/pull/1514))
- [Andy Wilkinson](https://github.com/wilkinsona) - Copy resolution listeners when a configuration is copied ([gradle/gradle#1603](https://github.com/gradle/gradle/pull/1603))
- [Tim Hunt](https://github.com/mitnuh) - Allow the use of single quote characters in Javadoc task options header and footer ([gradle/gradle#1288](https://github.com/gradle/gradle/pull/1288))
- [Jenn Strater](https://github.com/jlstrater) - Add groovy-application project init type ([gradle/gradle#1480](https://github.com/gradle/gradle/pull/1480))
- [Jacob Ilsoe](https://github.com/jacobilsoe) - Update Zinc to 0.3.13 ([gradle/gradle#1463](https://github.com/gradle/gradle/issues/1463))
- [Shintaro Katafuchi](https://github.com/hotchemi) - Issue: #952 Make project.sync() a public API ([gradle/gradle#1137](https://github.com/gradle/gradle/pull/1137))
- [Lari Hotari](https://github.com/lhtorai) - Issue: #1730 Memory leak in Gradle daemon
 ([gradle/gradle#1736](https://github.com/gradle/gradle/pull/1736))


We love getting contributions from the Gradle community. For information on contributing, please see [gradle.org/contribute](https://gradle.org/contribute).

## Known issues

Known issues are problems that were discovered post release that are directly related to changes made in this release.<|MERGE_RESOLUTION|>--- conflicted
+++ resolved
@@ -12,17 +12,11 @@
  values has to be deferred under certain conditions to properly capture end user input. A typical use case is the mapping of
  extension properties to custom task properties as part of a plugin implementation. In the past, many plugin developers were forced to solve evaluation order problems by using the concept of convention mapping, an internal API in Gradle subject to change.
 
-<<<<<<< HEAD
 This release of Gradle introduces a mutable type to the public API representing a property with state. The relevant interface is called [`PropertyState`](javadoc/org/gradle/api/provider/PropertyState.html). An instance of this type can be created through the method [`Project.property(Class)`](javadoc/org/gradle/api/Project.html#property-java.lang.Class-).
-=======
 Without any extra configuration, your build will use a local directory in your `GRADLE_USER_HOME` to store task outputs.
 To take this to another level, you can configure your build to pull task outputs from a build cache _shared with your team_.
-You can [configure nginx](userguide/build_cache.html#sec:build_cache_setup_http_backend) to act as a shared build cache.
-A scalable, highly-available build cache backend is coming soon in [Gradle Enterprise](https://gradle.com/enterprise).
-
 We provide a [recommended configuration](userguide/build_cache.html#sec:build_cache_configure) that uses your continuous integration builds to populate a shared build cache and allows all developers to pull from that build cache.
 Our recommended configuration does not directly share task outputs among developer builds.
->>>>>>> b762622a
 
 The following example demonstrates how to use the property state API to map an extension property to a custom task property without
 running into evaluation ordering issues:
